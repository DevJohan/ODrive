######################################
# Makefile by CubeMX2Makefile.py
######################################

######################################
# target
######################################
TARGET = ODriveFirmware

######################################
# building variables
######################################
# debug build?
DEBUG = 1
# optimization
OPT = -Og -ffast-math

#######################################
# pathes
#######################################
# Build path
BUILD_DIR = build

######################################
# source
######################################
C_SOURCES = \
  Middlewares/Third_Party/FreeRTOS/Source/queue.c \
  Middlewares/Third_Party/FreeRTOS/Source/tasks.c \
  Middlewares/Third_Party/FreeRTOS/Source/list.c \
  Middlewares/Third_Party/FreeRTOS/Source/event_groups.c \
  Middlewares/Third_Party/FreeRTOS/Source/croutine.c \
  Middlewares/Third_Party/FreeRTOS/Source/timers.c \
  Middlewares/Third_Party/FreeRTOS/Source/portable/GCC/ARM_CM4F/port.c \
  Middlewares/Third_Party/FreeRTOS/Source/portable/MemMang/heap_4.c \
  Middlewares/Third_Party/FreeRTOS/Source/CMSIS_RTOS/cmsis_os.c \
  Middlewares/ST/STM32_USB_Device_Library/Core/Src/usbd_core.c \
  Middlewares/ST/STM32_USB_Device_Library/Core/Src/usbd_ioreq.c \
  Middlewares/ST/STM32_USB_Device_Library/Core/Src/usbd_ctlreq.c \
  Middlewares/ST/STM32_USB_Device_Library/Class/CDC/Src/usbd_cdc.c \
  Src/system_stm32f4xx.c \
  Src/stm32f4xx_it.c \
  Src/stm32f4xx_hal_msp.c \
  Src/stm32f4xx_hal_timebase_TIM.c \
  Src/tim.c \
  Src/gpio.c \
  Src/main.c \
  Src/adc.c \
  Src/freertos.c \
  Src/spi.c \
  Src/can.c \
  Src/usart.c \
  Src/dma.c \
  Src/usbd_conf.c \
  Src/usbd_desc.c \
  Src/usb_device.c \
  Drivers/DRV8301/drv8301.c \
  Drivers/STM32F4xx_HAL_Driver/Src/stm32f4xx_hal.c \
  Drivers/STM32F4xx_HAL_Driver/Src/stm32f4xx_hal_rcc.c \
  Drivers/STM32F4xx_HAL_Driver/Src/stm32f4xx_hal_tim_ex.c \
  Drivers/STM32F4xx_HAL_Driver/Src/stm32f4xx_hal_flash_ramfunc.c \
  Drivers/STM32F4xx_HAL_Driver/Src/stm32f4xx_hal_spi.c \
  Drivers/STM32F4xx_HAL_Driver/Src/stm32f4xx_hal_rcc_ex.c \
  Drivers/STM32F4xx_HAL_Driver/Src/stm32f4xx_hal_flash.c \
  Drivers/STM32F4xx_HAL_Driver/Src/stm32f4xx_hal_flash_ex.c \
  Drivers/STM32F4xx_HAL_Driver/Src/stm32f4xx_hal_can.c \
  Drivers/STM32F4xx_HAL_Driver/Src/stm32f4xx_hal_adc.c \
  Drivers/STM32F4xx_HAL_Driver/Src/stm32f4xx_hal_dma.c \
  Drivers/STM32F4xx_HAL_Driver/Src/stm32f4xx_hal_cortex.c \
  Drivers/STM32F4xx_HAL_Driver/Src/stm32f4xx_hal_pwr_ex.c \
  Drivers/STM32F4xx_HAL_Driver/Src/stm32f4xx_hal_tim.c \
  Drivers/STM32F4xx_HAL_Driver/Src/stm32f4xx_hal_gpio.c \
  Drivers/STM32F4xx_HAL_Driver/Src/stm32f4xx_hal_dma_ex.c \
  Drivers/STM32F4xx_HAL_Driver/Src/stm32f4xx_hal_pwr.c \
  Drivers/STM32F4xx_HAL_Driver/Src/stm32f4xx_hal_adc_ex.c \
  Drivers/STM32F4xx_HAL_Driver/Src/stm32f4xx_hal_pcd.c \
  Drivers/STM32F4xx_HAL_Driver/Src/stm32f4xx_hal_pcd_ex.c \
  Drivers/STM32F4xx_HAL_Driver/Src/stm32f4xx_hal_uart.c \
  Drivers/STM32F4xx_HAL_Driver/Src/stm32f4xx_ll_usb.c \
  Src/usbd_cdc_if.c \
  Src/syscalls.c \
  MotorControl/utils.c \
<<<<<<< HEAD
  MotorControl/low_level.c
CPP_SOURCES = \
  MotorControl/axis.cpp
=======
  MotorControl/commands.c \
  MotorControl/low_level.c
>>>>>>> 4381e052
ASM_SOURCES = \
  startup/startup_stm32f405xx.s

#######################################
# binaries
#######################################
CC = arm-none-eabi-gcc
CXX = arm-none-eabi-g++
AS = arm-none-eabi-gcc -x assembler-with-cpp
CP = arm-none-eabi-objcopy
AR = arm-none-eabi-ar
SZ = arm-none-eabi-size
HEX = $(CP) -O ihex
BIN = $(CP) -O binary -S
 
#######################################
# CFLAGS
#######################################
# macros for gcc
AS_DEFS =
C_DEFS = -D__weak="__attribute__((weak))" -D__packed="__attribute__((__packed__))" -DUSE_HAL_DRIVER -DSTM32F405xx
# includes for gcc
AS_INCLUDES =
C_INCLUDES = -IMiddlewares/Third_Party/FreeRTOS/Source/portable/GCC/ARM_CM4F
C_INCLUDES += -IMiddlewares/Third_Party/FreeRTOS/Source/include
C_INCLUDES += -IMiddlewares/Third_Party/FreeRTOS/Source/CMSIS_RTOS
C_INCLUDES += -IDrivers/DRV8301
C_INCLUDES += -IMiddlewares/ST/STM32_USB_Device_Library/Core/Inc
C_INCLUDES += -IMiddlewares/ST/STM32_USB_Device_Library/Class/CDC/Inc
C_INCLUDES += -IDrivers/STM32F4xx_HAL_Driver/Inc
C_INCLUDES += -IDrivers/STM32F4xx_HAL_Driver/Inc/Legacy
C_INCLUDES += -IDrivers/CMSIS/Device/ST/STM32F4xx/Include
C_INCLUDES += -IDrivers/CMSIS/Include
C_INCLUDES += -IInc
C_INCLUDES += -IMotorControl
# compile gcc flags
ASFLAGS = -mthumb -mcpu=cortex-m4 -mfpu=fpv4-sp-d16 -mfloat-abi=hard $(AS_DEFS) $(AS_INCLUDES) $(OPT) -Wall -fdata-sections -ffunction-sections -u _printf_float -u _scanf_float
CFLAGS = -mthumb -mcpu=cortex-m4 -mfpu=fpv4-sp-d16 -mfloat-abi=hard $(C_DEFS) $(C_INCLUDES) $(OPT) -Wall -fdata-sections -ffunction-sections -u _printf_float -u _scanf_float
CXXFLAGS = -mthumb -mcpu=cortex-m4 -mfpu=fpv4-sp-d16 -mfloat-abi=hard $(C_DEFS) $(C_INCLUDES) $(OPT) -Wall -fdata-sections -ffunction-sections -u _printf_float -u _scanf_float
ifeq ($(DEBUG), 1)
CFLAGS += -g -gdwarf-2
CXXFLAGS += -g -gdwarf-2
endif
# Generate dependency information
CFLAGS += -std=c99 -MD -MP -MF .dep/$(@F).d
CXXFLAGS += -std=c++14 -MD -MP -MF .dep/$(@F).d

#######################################
# LDFLAGS
#######################################
# link script
LDSCRIPT = STM32F405RGTx_FLASH.ld
# libraries
LIBS = -lc -lm -lnosys -larm_cortexM4lf_math
LIBDIR = -LDrivers/CMSIS/Lib
LDFLAGS = -mthumb -mcpu=cortex-m4 -mfpu=fpv4-sp-d16 -mfloat-abi=hard -specs=nosys.specs -specs=nano.specs $(OPT) -T$(LDSCRIPT) $(LIBDIR) $(LIBS) -Wl,-Map=$(BUILD_DIR)/$(TARGET).map,--cref -Wl,--gc-sections

# default action: build all
all: $(BUILD_DIR)/$(TARGET).elf $(BUILD_DIR)/$(TARGET).hex $(BUILD_DIR)/$(TARGET).bin

#######################################
# build the application
#######################################
# list of objects
OBJECTS = $(addprefix $(BUILD_DIR)/,$(notdir $(C_SOURCES:.c=.o)))
vpath %.c $(sort $(dir $(C_SOURCES)))
# list of C++ objects
OBJECTS += $(addprefix $(BUILD_DIR)/,$(notdir $(CPP_SOURCES:.cpp=.o)))
vpath %.cpp $(sort $(dir $(CPP_SOURCES)))
# list of ASM program objects
OBJECTS += $(addprefix $(BUILD_DIR)/,$(notdir $(ASM_SOURCES:.s=.o)))
vpath %.s $(sort $(dir $(ASM_SOURCES)))

$(BUILD_DIR)/%.o: %.c Makefile | $(BUILD_DIR) 
	@$(CC) -c $(CFLAGS) -Wa,-a,-ad,-alms=$(BUILD_DIR)/$(notdir $(<:.c=.lst)) $< -o $@

$(BUILD_DIR)/%.o: %.cpp Makefile | $(BUILD_DIR) 
	@$(CXX) -c $(CXXFLAGS) -Wa,-a,-ad,-alms=$(BUILD_DIR)/$(notdir $(<:.cpp=.lst)) $< -o $@

$(BUILD_DIR)/%.o: %.s Makefile | $(BUILD_DIR)
	@$(AS) -c $(CFLAGS) $< -o $@

$(BUILD_DIR)/$(TARGET).elf: $(OBJECTS) Makefile
	@$(CXX) $(OBJECTS) $(LDFLAGS) -o $@
	$(SZ) $@

$(BUILD_DIR)/%.hex: $(BUILD_DIR)/%.elf | $(BUILD_DIR)
	@$(HEX) $< $@
	
$(BUILD_DIR)/%.bin: $(BUILD_DIR)/%.elf | $(BUILD_DIR)
	@$(BIN) $< $@
	
$(BUILD_DIR):
	mkdir -p $@

#######################################
# clean up
#######################################
clean:
	-rm -fR .dep $(BUILD_DIR)

#######################################
# flashing / debug
#######################################

flash: $(BUILD_DIR)/$(TARGET).elf
	openocd -f interface/stlink-v2.cfg -f target/stm32f4x.cfg -c init -c reset\ halt -c flash\ write_image\ erase\ $(BUILD_DIR)/$(TARGET).elf -c reset\ run -c exit

gdb: $(BUILD_DIR)/$(TARGET).elf
	arm-none-eabi-gdb $(BUILD_DIR)/$(TARGET).elf -x openocd.gdbinit

bmp: $(BUILD_DIR)/$(TARGET).elf
	arm-none-eabi-gdb --ex 'target extended-remote /dev/stlink' \
		--ex 'monitor swdp_scan' \
		--ex 'attach 1' \
		--ex 'load' $(BUILD_DIR)/$(TARGET).elf

#######################################
# dependencies
#######################################
-include $(shell mkdir .dep 2>/dev/null) $(wildcard .dep/*)

.PHONY: clean all flash gdb

# *** EOF ***<|MERGE_RESOLUTION|>--- conflicted
+++ resolved
@@ -80,14 +80,10 @@
   Src/usbd_cdc_if.c \
   Src/syscalls.c \
   MotorControl/utils.c \
-<<<<<<< HEAD
+  MotorControl/commands.c \
   MotorControl/low_level.c
 CPP_SOURCES = \
   MotorControl/axis.cpp
-=======
-  MotorControl/commands.c \
-  MotorControl/low_level.c
->>>>>>> 4381e052
 ASM_SOURCES = \
   startup/startup_stm32f405xx.s
 
